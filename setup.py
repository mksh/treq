from setuptools import find_packages, setup

classifiers = [
    "Development Status :: 5 - Production/Stable",
    "Intended Audience :: Developers",
    "License :: OSI Approved :: MIT License",
    "Operating System :: OS Independent",
    "Framework :: Twisted",
    "Programming Language :: Python",
    "Programming Language :: Python :: 2.7",
    "Programming Language :: Python :: 3.3",
    "Programming Language :: Python :: 3.4",
    "Programming Language :: Python :: 3.5",
    "Programming Language :: Python :: Implementation :: CPython",
    "Programming Language :: Python :: Implementation :: PyPy",
]

if __name__ == "__main__":

    with open('README.rst') as f:
        readme = f.read()

    setup(
        name="treq",
        packages=find_packages('src'),
        package_dir={"": "src"},
        setup_requires=["incremental"],
        use_incremental=True,
        install_requires=[
            "incremental",
            "requests >= 2.1.0",
            "six",
<<<<<<< HEAD
            # 17.1.0 is currently not compatible with RequestTraversalAgent
            # See https://github.com/twisted/treq/issues/164
            # And http://twistedmatrix.com/trac/ticket/9032
            "Twisted[tls] >= 16.0.0",
            # Twisted[tls] 16.0.0 doesn't specify a version.
            "service_identity >= 14.0.0",
            # Twisted[tls] 16.0.0 requires 0.13, which doesn't work on Python 3.
            "pyOpenSSL >= 0.15.1",
            "attr"
=======
            "Twisted[tls] >= 16.4.0, < 17.1.0",
>>>>>>> 47453b18
        ],
        extras_require={
            "dev": [
                "pyflakes",
                "pep8",
                "sphinx",
                # Can be removed once Python 2.6 is dropped.
                "mock==1.0.1",
            ],
        },
        package_data={"treq": ["_version"]},
        author="David Reid",
        author_email="dreid@dreid.org",
        maintainer="Amber Brown",
        maintainer_email="hawkowl@twistedmatrix.com",
        classifiers=classifiers,
        description="A requests-like API built on top of twisted.web's Agent",
        license="MIT/X",
        url="https://github.com/twisted/treq",
        long_description=readme
    )<|MERGE_RESOLUTION|>--- conflicted
+++ resolved
@@ -30,19 +30,8 @@
             "incremental",
             "requests >= 2.1.0",
             "six",
-<<<<<<< HEAD
-            # 17.1.0 is currently not compatible with RequestTraversalAgent
-            # See https://github.com/twisted/treq/issues/164
-            # And http://twistedmatrix.com/trac/ticket/9032
-            "Twisted[tls] >= 16.0.0",
-            # Twisted[tls] 16.0.0 doesn't specify a version.
-            "service_identity >= 14.0.0",
-            # Twisted[tls] 16.0.0 requires 0.13, which doesn't work on Python 3.
-            "pyOpenSSL >= 0.15.1",
-            "attr"
-=======
             "Twisted[tls] >= 16.4.0, < 17.1.0",
->>>>>>> 47453b18
+            "attr",
         ],
         extras_require={
             "dev": [
