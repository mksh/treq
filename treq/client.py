--- conflicted
+++ resolved
@@ -3,11 +3,7 @@
 
 from io import BytesIO
 from StringIO import StringIO
-<<<<<<< HEAD
 from os import path
-=======
-from weakref import WeakKeyDictionary
->>>>>>> 05ee84f3
 
 from urlparse import urlparse, urlunparse
 from urllib import urlencode
@@ -32,10 +28,35 @@
 from twisted.python.components import registerAdapter
 
 from treq._utils import default_reactor
-<<<<<<< HEAD
 from treq.auth import add_auth
 from treq import multipart
 from treq.response import _Response
+
+from cookielib import CookieJar
+from requests.cookies import cookiejar_from_dict
+
+
+_cookie_jars = WeakKeyDictionary()
+
+
+def cookies(response):
+    """
+    Returns a dictionary-like CookieJar based on the cookies from the
+    response.
+
+    :param IResponse response: The HTTP response that has some cookies.
+
+    :rtype: a dictionary-like :py:class:`cookielib.CookieJar`
+    """
+    jar = cookiejar_from_dict({})
+
+    resp_jar = _cookie_jars.get(response, None)
+
+    if resp_jar is not None:
+        for cookie in resp_jar:
+            jar.set_cookie(cookie)
+
+    return jar
 
 
 class _BodyBufferingProtocol(proxyForInterface(IProtocol)):
@@ -87,62 +108,6 @@
             protocol.connectionLost(self._reason)
         else:
             self._waiters.append(protocol)
-=======
-
-from cookielib import CookieJar
-from requests.cookies import cookiejar_from_dict
-
-
-_cookie_jars = WeakKeyDictionary()
-
-
-def cookies(response):
-    """
-    Returns a dictionary-like CookieJar based on the cookies from the
-    response.
-
-    :param IResponse response: The HTTP response that has some cookies.
-
-    :rtype: a dictionary-like :py:class:`cookielib.CookieJar`
-    """
-    jar = cookiejar_from_dict({})
-
-    resp_jar = _cookie_jars.get(response, None)
-
-    if resp_jar is not None:
-        for cookie in resp_jar:
-            jar.set_cookie(cookie)
-
-    return jar
-
-
-def _combine_query_params(url, params):
-    parsed_url = urlparse(url)
-
-    qs = []
-
-    if parsed_url.query:
-        qs.extend([parsed_url.query, '&'])
-
-    qs.append(urlencode(params, doseq=True))
-
-    return urlunparse((parsed_url[0], parsed_url[1],
-                       parsed_url[2], parsed_url[3],
-                       ''.join(qs), parsed_url[5]))
-
-
-def _from_bytes(orig_bytes):
-    return FileBodyProducer(StringIO(orig_bytes))
-
-
-def _from_file(orig_file):
-    return FileBodyProducer(orig_file)
-
-
-registerAdapter(_from_bytes, str, IBodyProducer)
-registerAdapter(_from_file, file, IBodyProducer)
-registerAdapter(_from_file, StringIO, IBodyProducer)
->>>>>>> 05ee84f3
 
 
 class HTTPClient(object):
@@ -260,8 +225,13 @@
             bodyProducer = IBodyProducer(data)
 
         d = self._agent.request(
-            method, url, headers=headers,
-            bodyProducer=bodyProducer)
+            method, url, headers=headers, bodyProducer=bodyProducer)
+        if self._cookiejar is not None:
+            def _add_cookies(resp):
+                _cookie_jars[resp] = self._cookiejar
+                return resp
+
+            d.addCallback(_add_cookies)
 
         timeout = kwargs.get('timeout')
         if timeout:
@@ -280,7 +250,6 @@
 
         return d.addCallback(_Response)
 
-<<<<<<< HEAD
 
 def _convert_params(params):
     if hasattr(params, "iteritems"):
@@ -360,14 +329,4 @@
 registerAdapter(_from_bytes, str, IBodyProducer)
 registerAdapter(_from_file, file, IBodyProducer)
 registerAdapter(_from_file, StringIO, IBodyProducer)
-registerAdapter(_from_file, BytesIO, IBodyProducer)
-=======
-        if self._cookiejar is not None:
-            def _add_cookies(resp):
-                _cookie_jars[resp] = self._cookiejar
-                return resp
-
-            d.addCallback(_add_cookies)
-
-        return d
->>>>>>> 05ee84f3
+registerAdapter(_from_file, BytesIO, IBodyProducer)