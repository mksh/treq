--- conflicted
+++ resolved
@@ -60,8 +60,6 @@
         return text_content(self.original, encoding)
 
     def history(self):
-<<<<<<< HEAD
-=======
         """
         Get a list of all responses that (such as intermediate redirects),
         that ultimately ended in the current response. The responses are
@@ -69,11 +67,6 @@
 
         :returns: A `list` of :class:`~treq.response._Response` objects
         """
-        if not hasattr(self, "previousResponse"):
-            raise NotImplementedError(
-                "Twisted < 13.1.0 does not support response history.")
-
->>>>>>> fcf5deb9
         response = self
         history = []
 
