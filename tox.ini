--- conflicted
+++ resolved
@@ -1,15 +1,9 @@
 [tox]
 envlist =
-<<<<<<< HEAD
         {pypy,py27,py35,py36,py37}-twisted_lowest,
         {pypy,pypy3,py27,py35,py36,py37,py38}-twisted_latest,
         {pypy,pypy3,py27,py35,py36,py37,py38}-twisted_trunk-pyopenssl_trunk,
-        twine, check-manifest, flake8, docs
-=======
-        {pypy,py27,py35,py36,py37}-twisted_{lowest,latest},
-        {pypy,py27,py35,py36,py37}-twisted_trunk-pyopenssl_trunk,
         towncrier, twine, check-manifest, flake8, docs
->>>>>>> 82d930bb
 
 [testenv]
 extras = dev
